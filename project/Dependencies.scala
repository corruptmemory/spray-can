--- conflicted
+++ resolved
@@ -9,49 +9,27 @@
   )
 
   object V {
-<<<<<<< HEAD
-    val akka      = "2.0-M2"
-    val logback   = "0.9.29"
-  }
-
-  object Compile {
-    val slf4j         = "org.slf4j"                 %   "slf4j-api"                 % "1.6.1"     % "compile"
-    val akkaActor     = "com.typesafe.akka"         %   "akka-actor"                % V.akka      % "compile"
-  }
-
-  object Provided {
-    val akkaActor     = "com.typesafe.akka"         %   "akka-actor"                % V.akka      % "provided"
-=======
     val akka      = "2.0-SNAPSHOT"
     val logback   = "1.0.0"
   }
 
   object Compile {
     val slf4j         = "org.slf4j"                 %   "slf4j-api"                 % "1.6.4"     % "compile"
-    val akkaActor     = "com.typesafe.akka" %   "akka-actor"                % V.akka      % "compile"
+    val akkaActor     = "com.typesafe.akka"         %   "akka-actor"                % V.akka      % "compile"
   }
 
   object Provided {
-    val akkaActor     = "com.typesafe.akka" %   "akka-actor"                % V.akka      % "provided"
->>>>>>> d5f458d2
+    val akkaActor     = "com.typesafe.akka"         %   "akka-actor"                % V.akka      % "provided"
   }
 
   object Test {
     val specs2        = "org.specs2"                %%  "specs2"                    % "1.6.1"     % "test"
-<<<<<<< HEAD
     val akkaSlf4j     = "com.typesafe.akka"         %   "akka-slf4j"                % V.akka      % "test"
-=======
-    val akkaSlf4j     = "com.typesafe.akka" %   "akka-slf4j"                % V.akka      % "test"
->>>>>>> d5f458d2
     val logback       = "ch.qos.logback"            %   "logback-classic"           % V.logback   % "test"
   }
 
   object Runtime {
-<<<<<<< HEAD
     val akkaSlf4j     = "com.typesafe.akka"         %   "akka-slf4j"                % V.akka      % "runtime"
-=======
-    val akkaSlf4j     = "com.typesafe.akka" %   "akka-slf4j"                % V.akka      % "runtime"
->>>>>>> d5f458d2
     val logback       = "ch.qos.logback"            %   "logback-classic"           % V.logback   % "runtime"
   }
 }